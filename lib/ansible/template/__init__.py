# (c) 2012-2014, Michael DeHaan <michael.dehaan@gmail.com>
#
# This file is part of Ansible
#
# Ansible is free software: you can redistribute it and/or modify
# it under the terms of the GNU General Public License as published by
# the Free Software Foundation, either version 3 of the License, or
# (at your option) any later version.
#
# Ansible is distributed in the hope that it will be useful,
# but WITHOUT ANY WARRANTY; without even the implied warranty of
# MERCHANTABILITY or FITNESS FOR A PARTICULAR PURPOSE.  See the
# GNU General Public License for more details.
#
# You should have received a copy of the GNU General Public License
# along with Ansible.  If not, see <http://www.gnu.org/licenses/>.

# Make coding more python3-ish
from __future__ import (absolute_import, division, print_function)
__metaclass__ = type

import ast
import contextlib
import os
import re

from ansible.compat.six import string_types, text_type, binary_type, StringIO
from jinja2 import Environment
from jinja2.loaders import FileSystemLoader
from jinja2.exceptions import TemplateSyntaxError, UndefinedError
from jinja2.utils import concat as j2_concat
from jinja2.runtime import StrictUndefined

from ansible import constants as C
from ansible.errors import AnsibleError, AnsibleFilterError, AnsibleUndefinedVariable
from ansible.plugins import filter_loader, lookup_loader, test_loader
from ansible.template.safe_eval import safe_eval
from ansible.template.template import AnsibleJ2Template
from ansible.template.vars import AnsibleJ2Vars
from ansible.utils.debug import debug

try:
    from hashlib import sha1
except ImportError:
    from sha import sha as sha1

from numbers import Number

__all__ = ['Templar']

# A regex for checking to see if a variable we're trying to
# expand is just a single variable name.

# Primitive Types which we don't want Jinja to convert to strings.
NON_TEMPLATED_TYPES = ( bool, Number )

JINJA2_OVERRIDE = '#jinja2:'


def _escape_backslashes(data, jinja_env):
    """Double backslashes within jinja2 expressions

    A user may enter something like this in a playbook::

      debug:
        msg: "Test Case 1\\3; {{ test1_name | regex_replace('^(.*)_name$', '\\1')}}"

    The string inside of the {{ gets interpreted multiple times First by yaml.
    Then by python.  And finally by jinja2 as part of it's variable.  Because
    it is processed by both python and jinja2, the backslash escaped
    characters get unescaped twice.  This means that we'd normally have to use
    four backslashes to escape that.  This is painful for playbook authors as
    they have to remember different rules for inside vs outside of a jinja2
    expression (The backslashes outside of the "{{ }}" only get processed by
    yaml and python.  So they only need to be escaped once).  The following
    code fixes this by automatically performing the extra quoting of
    backslashes inside of a jinja2 expression.

    """
    if '\\' in data and '{{' in data:
        new_data = []
        d2 = jinja_env.preprocess(data)
        in_var = False

        for token in jinja_env.lex(d2):
            if token[1] == 'variable_begin':
                in_var = True
                new_data.append(token[2])
            elif token[1] == 'variable_end':
                in_var = False
                new_data.append(token[2])
            elif in_var and token[1] == 'string':
                # Double backslashes only if we're inside of a jinja2 variable
                new_data.append(token[2].replace('\\','\\\\'))
            else:
                new_data.append(token[2])

        data = ''.join(new_data)

    return data

def _count_newlines_from_end(in_str):
    '''
    Counts the number of newlines at the end of a string. This is used during
    the jinja2 templating to ensure the count matches the input, since some newlines
    may be thrown away during the templating.
    '''

    try:
        i = len(in_str)
        j = i -1
        while in_str[j] == '\n':
            j -= 1
        return i - 1 - j
    except IndexError:
        # Uncommon cases: zero length string and string containing only newlines
        return i


class Templar:
    '''
    The main class for templating, with the main entry-point of template().
    '''

    def __init__(self, loader, shared_loader_obj=None, variables=dict()):
        self._loader              = loader
        self._filters             = None
        self._tests               = None
        self._available_variables = variables
        self._cached_result       = {}

        if loader:
            self._basedir = loader.get_basedir()
        else:
            self._basedir = './'

        if shared_loader_obj:
            self._filter_loader = getattr(shared_loader_obj, 'filter_loader')
            self._test_loader   = getattr(shared_loader_obj, 'test_loader')
            self._lookup_loader = getattr(shared_loader_obj, 'lookup_loader')
        else:
            self._filter_loader = filter_loader
            self._test_loader   = test_loader
            self._lookup_loader = lookup_loader

        # flags to determine whether certain failures during templating
        # should result in fatal errors being raised
        self._fail_on_lookup_errors    = True
        self._fail_on_filter_errors    = True
        self._fail_on_undefined_errors = C.DEFAULT_UNDEFINED_VAR_BEHAVIOR

        self.environment = Environment(
            trim_blocks=True,
            undefined=StrictUndefined,
            extensions=self._get_extensions(),
            finalize=self._finalize,
            loader=FileSystemLoader(self._basedir),
        )
        self.environment.template_class = AnsibleJ2Template

        self.SINGLE_VAR = re.compile(r"^%s\s*(\w*)\s*%s$" % (self.environment.variable_start_string, self.environment.variable_end_string))

        self.block_start    = self.environment.block_start_string
        self.block_end      = self.environment.block_end_string
        self.variable_start = self.environment.variable_start_string
        self.variable_end   = self.environment.variable_end_string
        self._clean_regex   = re.compile(r'(?:%s[%s%s]|[%s%s]%s)' % (self.variable_start[0], self.variable_start[1], self.block_start[1], self.block_end[0], self.variable_end[0], self.variable_end[1]))

    def _get_filters(self):
        '''
        Returns filter plugins, after loading and caching them if need be
        '''

        if self._filters is not None:
            return self._filters.copy()

        plugins = [x for x in self._filter_loader.all()]

        self._filters = dict()
        for fp in plugins:
            self._filters.update(fp.filters())
        self._filters.update(self._get_tests())

        return self._filters.copy()

    def _get_tests(self):
        '''
        Returns tests plugins, after loading and caching them if need be
        '''

        if self._tests is not None:
            return self._tests.copy()

        plugins = [x for x in self._test_loader.all()]

        self._tests = dict()
        for fp in plugins:
            self._tests.update(fp.tests())

        return self._tests.copy()

    def _get_extensions(self):
        '''
        Return jinja2 extensions to load.

        If some extensions are set via jinja_extensions in ansible.cfg, we try
        to load them with the jinja environment.
        '''

        jinja_exts = []
        if C.DEFAULT_JINJA2_EXTENSIONS:
            # make sure the configuration directive doesn't contain spaces
            # and split extensions in an array
            jinja_exts = C.DEFAULT_JINJA2_EXTENSIONS.replace(" ", "").split(',')

        return jinja_exts

    def _clean_data(self, orig_data):
        ''' remove jinja2 template tags from a string '''

        if not isinstance(orig_data, string_types):
            return orig_data

        with contextlib.closing(StringIO(orig_data)) as data:
            # these variables keep track of opening block locations, as we only
            # want to replace matched pairs of print/block tags
            print_openings = []
            block_openings = []
            for mo in self._clean_regex.finditer(orig_data):
                token = mo.group(0)
                token_start = mo.start(0)

                if token[0] == self.variable_start[0]:
                    if token == self.block_start:
                        block_openings.append(token_start)
                    elif token == self.variable_start:
                        print_openings.append(token_start)

                elif token[1] == self.variable_end[1]:
                    prev_idx = None
                    if token == self.block_end and block_openings:
                        prev_idx = block_openings.pop()
                    elif token == self.variable_end and print_openings:
                        prev_idx = print_openings.pop()

                    if prev_idx is not None:
                        # replace the opening
                        data.seek(prev_idx, os.SEEK_SET)
                        data.write(self.environment.comment_start_string)
                        # replace the closing
                        data.seek(token_start, os.SEEK_SET)
                        data.write(self.environment.comment_end_string)

                else:
                    raise AnsibleError("Error while cleaning data for safety: unhandled regex match")

            return data.getvalue()

    def set_available_variables(self, variables):
        '''
        Sets the list of template variables this Templar instance will use
        to template things, so we don't have to pass them around between
        internal methods.
        '''

        assert isinstance(variables, dict)
<<<<<<< HEAD
        self._available_variables = variables
=======
        self._available_variables = variables.copy()
        # Clearing cache
        self._cached_result       = {}
>>>>>>> ccbdd622

    def template(self, variable, convert_bare=False, preserve_trailing_newlines=True, escape_backslashes=True, fail_on_undefined=None, overrides=None, convert_data=True, static_vars = ['']):
        '''
        Templates (possibly recursively) any given data as input. If convert_bare is
        set to True, the given data will be wrapped as a jinja2 variable ('{{foo}}')
        before being sent through the template engine. 
        '''

        if fail_on_undefined is None:
            fail_on_undefined = self._fail_on_undefined_errors

        # Don't template unsafe variables, instead drop them back down to
        # their constituent type.
        if hasattr(variable, '__UNSAFE__'):
            if isinstance(variable, text_type):
                return self._clean_data(text_type(variable))
            elif isinstance(variable, binary_type):
                return self._clean_data(bytes(variable))
            else:
                return self._clean_data(variable._obj)

        try:
            if convert_bare:
                variable = self._convert_bare_variable(variable)

            if isinstance(variable, string_types):
                result = variable
                if self._contains_vars(variable):

                    # Check to see if the string we are trying to render is just referencing a single
                    # var.  In this case we don't want to accidentally change the type of the variable
                    # to a string by using the jinja template renderer. We just want to pass it.
                    only_one = self.SINGLE_VAR.match(variable)
                    if only_one:
                        var_name = only_one.group(1)
                        if var_name in self._available_variables:
                            resolved_val = self._available_variables[var_name]
                            if isinstance(resolved_val, NON_TEMPLATED_TYPES):
                                return resolved_val
                            elif resolved_val is None:
                                return C.DEFAULT_NULL_REPRESENTATION

                    # Using a cache in order to prevent template calls with already templated variables
                    variable_hash = sha1(text_type(variable).encode('utf-8'))
                    options_hash  = sha1((text_type(preserve_trailing_newlines) + text_type(escape_backslashes) + text_type(fail_on_undefined) + text_type(overrides)).encode('utf-8'))
                    sha1_hash = variable_hash.hexdigest() + options_hash.hexdigest()
                    if sha1_hash in self._cached_result:
                        result = self._cached_result[sha1_hash]
                    else:
                        result = self._do_template(variable, preserve_trailing_newlines=preserve_trailing_newlines, escape_backslashes=escape_backslashes, fail_on_undefined=fail_on_undefined, overrides=overrides)
                        if convert_data:
                            # if this looks like a dictionary or list, convert it to such using the safe_eval method
                            if (result.startswith("{") and not result.startswith(self.environment.variable_start_string)) or \
                              result.startswith("[") or result in ("True", "False"):
                                eval_results = safe_eval(result, locals=self._available_variables, include_exceptions=True)
                                if eval_results[1] is None:
                                    result = eval_results[0]
                                else:
                                    # FIXME: if the safe_eval raised an error, should we do something with it?
                                    pass
                        self._cached_result[sha1_hash] = result


                #return self._clean_data(result)
                return result

            elif isinstance(variable, (list, tuple)):
                return [self.template(v, preserve_trailing_newlines=preserve_trailing_newlines, fail_on_undefined=fail_on_undefined, overrides=overrides) for v in variable]
            elif isinstance(variable, dict):
                d = {}
                # we don't use iteritems() here to avoid problems if the underlying dict
                # changes sizes due to the templating, which can happen with hostvars
                for k in variable.keys():
                    if k not in static_vars:
                        d[k] = self.template(variable[k], preserve_trailing_newlines=preserve_trailing_newlines, fail_on_undefined=fail_on_undefined, overrides=overrides)
                    else:
                        d[k] = variable[k]
                return d
            else:
                return variable

        except AnsibleFilterError:
            if self._fail_on_filter_errors:
                raise
            else:
                return variable

    def _contains_vars(self, data):
        '''
        returns True if the data contains a variable pattern
        '''
        return self.environment.block_start_string in data or self.environment.variable_start_string in data

    def _convert_bare_variable(self, variable):
        '''
        Wraps a bare string, which may have an attribute portion (ie. foo.bar)
        in jinja2 variable braces so that it is evaluated properly.
        '''

        if isinstance(variable, string_types):
            contains_filters = "|" in variable
            first_part = variable.split("|")[0].split(".")[0].split("[")[0]
            if (contains_filters or first_part in self._available_variables) and self.environment.variable_start_string not in variable:
                return "%s%s%s" % (self.environment.variable_start_string, variable, self.environment.variable_end_string)

        # the variable didn't meet the conditions to be converted,
        # so just return it as-is
        return variable

    def _finalize(self, thing):
        '''
        A custom finalize method for jinja2, which prevents None from being returned
        '''
        return thing if thing is not None else ''

    def _lookup(self, name, *args, **kwargs):
        instance = self._lookup_loader.get(name.lower(), loader=self._loader, templar=self)

        if instance is not None:
            from ansible.utils.listify import listify_lookup_plugin_terms
            loop_terms = listify_lookup_plugin_terms(terms=args, templar=self, loader=self._loader, fail_on_undefined=True, convert_bare=False)
            # safely catch run failures per #5059
            try:
                ran = instance.run(loop_terms, variables=self._available_variables, **kwargs)
            except (AnsibleUndefinedVariable, UndefinedError) as e:
                raise AnsibleUndefinedVariable(e)
            except Exception as e:
                if self._fail_on_lookup_errors:
                    raise
                ran = None

            if ran:
                from ansible.vars.unsafe_proxy import UnsafeProxy
                ran = UnsafeProxy(",".join(ran))

            return ran
        else:
            raise AnsibleError("lookup plugin (%s) not found" % name)

    def _do_template(self, data, preserve_trailing_newlines=True, escape_backslashes=True, fail_on_undefined=None, overrides=None):

        # For preserving the number of input newlines in the output (used
        # later in this method)
        data_newlines = _count_newlines_from_end(data)

        if fail_on_undefined is None:
            fail_on_undefined = self._fail_on_undefined_errors

        try:
            # allows template header overrides to change jinja2 options.
            if overrides is None:
                myenv = self.environment.overlay()
            else:
                myenv = self.environment.overlay(overrides)

            # Get jinja env overrides from template
            if data.startswith(JINJA2_OVERRIDE):
                eol = data.find('\n')
                line = data[len(JINJA2_OVERRIDE):eol]
                data = data[eol+1:]
                for pair in line.split(','):
                    (key,val) = pair.split(':')
                    key = key.strip()
                    setattr(myenv, key, ast.literal_eval(val.strip()))

            #FIXME: add tests
            myenv.filters.update(self._get_filters())
            myenv.tests.update(self._get_tests())

            if escape_backslashes:
                # Allow users to specify backslashes in playbooks as "\\"
                # instead of as "\\\\".
                data = _escape_backslashes(data, myenv)

            try:
                t = myenv.from_string(data)
            except TemplateSyntaxError as e:
                raise AnsibleError("template error while templating string: %s" % str(e))
            except Exception as e:
                if 'recursion' in str(e):
                    raise AnsibleError("recursive loop detected in template string: %s" % data)
                else:
                    return data

            t.globals['lookup']   = self._lookup
            t.globals['finalize'] = self._finalize

            jvars = AnsibleJ2Vars(self, t.globals)

            new_context = t.new_context(jvars, shared=True)
            rf = t.root_render_func(new_context)

            try:
                res = j2_concat(rf)
            except TypeError as te:
                if 'StrictUndefined' in str(te):
                    raise AnsibleUndefinedVariable(
                        "Unable to look up a name or access an attribute in template string. " + \
                        "Make sure your variable name does not contain invalid characters like '-'."
                    )
                else:
                    debug("failing because of a type error, template data is: %s" % data)
                    raise AnsibleError("an unexpected type error occurred. Error was %s" % te)

            if preserve_trailing_newlines:
                # The low level calls above do not preserve the newline
                # characters at the end of the input data, so we use the
                # calculate the difference in newlines and append them
                # to the resulting output for parity
                #
                # jinja2 added a keep_trailing_newline option in 2.7 when
                # creating an Environment.  That would let us make this code
                # better (remove a single newline if
                # preserve_trailing_newlines is False).  Once we can depend on
                # that version being present, modify our code to set that when
                # initializing self.environment and remove a single trailing
                # newline here if preserve_newlines is False.
                res_newlines = _count_newlines_from_end(res)
                if data_newlines > res_newlines:
                    res += '\n' * (data_newlines - res_newlines)

            return res
        except (UndefinedError, AnsibleUndefinedVariable) as e:
            if fail_on_undefined:
                raise AnsibleUndefinedVariable(e)
            else:
                #TODO: return warning about undefined var
                return data
<|MERGE_RESOLUTION|>--- conflicted
+++ resolved
@@ -260,17 +260,13 @@
         '''
         Sets the list of template variables this Templar instance will use
         to template things, so we don't have to pass them around between
-        internal methods.
+        internal methods. We also clear the template cache here, as the variables
+        are being changed.
         '''
 
         assert isinstance(variables, dict)
-<<<<<<< HEAD
         self._available_variables = variables
-=======
-        self._available_variables = variables.copy()
-        # Clearing cache
         self._cached_result       = {}
->>>>>>> ccbdd622
 
     def template(self, variable, convert_bare=False, preserve_trailing_newlines=True, escape_backslashes=True, fail_on_undefined=None, overrides=None, convert_data=True, static_vars = ['']):
         '''
